--- conflicted
+++ resolved
@@ -700,7 +700,16 @@
 
         # Try to add Cost Estimator widget
         try:
-<<<<<<< HEAD
+            self.logger.info("Attempting to create Cost Estimator widget...")
+            from src.gui.cost_estimator import CostEstimatorWidget
+
+            self.cost_estimator_widget = CostEstimatorWidget(self)
+            self.hero_tabs.addTab(
+                self.cost_estimator_widget, "Project Cost Estimator"
+            )
+            self.logger.info("Cost Estimator widget created successfully")
+        except Exception as e:
+            self.logger.warning(f"Failed to create Cost Estimator widget: {e}")
             self.hero_tabs.addTab(
                 create_placeholder(
                     "Project Cost Estimator",
@@ -708,16 +717,6 @@
                 ),
                 "Project Cost Estimator",
             )
-=======
-            self.logger.info("Attempting to create Cost Estimator widget...")
-            from src.gui.cost_estimator import CostEstimatorWidget
-            self.cost_estimator_widget = CostEstimatorWidget(self)
-            self.hero_tabs.addTab(self.cost_estimator_widget, "Project Cost Estimator")
-            self.logger.info("Cost Estimator widget created successfully")
->>>>>>> a67e0df0
-        except Exception as e:
-            self.logger.warning(f"Failed to create Cost Estimator widget: {e}")
-            self.hero_tabs.addTab(create_placeholder("Project Cost Estimator", "Cost Calculator\n\nEstimate material, machine, and labor costs."), "Project Cost Estimator")
 
     def _restore_active_tab(self) -> None:
         """Restore the last active tab using native Qt settings."""
