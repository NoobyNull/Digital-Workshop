--- conflicted
+++ resolved
@@ -1,960 +1,663 @@
 """
-<<<<<<< HEAD
-Real-Time Performance Monitoring System for Candy-Cadence.
-
-This module provides comprehensive performance monitoring with:
-- Real-time metrics collection from all subsystems
-- Performance alerting and notifications
-- Adaptive performance adjustments
-- Performance profiling and analysis
-- Historical performance data tracking
-- Integration with memory, loading, and rendering managers
-=======
 Performance monitoring system for Digital Workshop.
 
 This module provides comprehensive performance monitoring capabilities including
 memory usage tracking, operation timing, bottleneck identification, and
 adaptive performance optimization based on system capabilities.
->>>>>>> 37d38ef3
 """
 
+import gc
+import os
+import psutil
 import time
 import threading
+from dataclasses import dataclass, field
+from enum import Enum
+from pathlib import Path
+from typing import Dict, List, Optional, Callable, Any
 import json
-import psutil
-from typing import Any, Dict, List, Optional, Callable, Tuple
-from dataclasses import dataclass, field, asdict
-from enum import Enum
-from collections import deque, defaultdict
-from datetime import datetime, timedelta
-from pathlib import Path
-from contextlib import contextmanager
-import weakref
-
-from PySide6.QtCore import QObject, QTimer, Signal
-
-from .logging_config import get_logger, log_function_call
-from .memory_manager import get_memory_manager, MemoryAlert
-from .progressive_loader import get_progressive_loader, LoadingProgress
-from .rendering_performance_manager import get_rendering_manager, RenderingMetrics
-
-logger = get_logger(__name__)
-
-
-class AlertSeverity(Enum):
-    """Alert severity levels."""
-    INFO = "info"
-    WARNING = "warning"
-    ERROR = "error"
-    CRITICAL = "critical"
-
-
-class MetricType(Enum):
-    """Performance metric types."""
-    MEMORY = "memory"
-    LOADING = "loading"
-    RENDERING = "rendering"
-    DATABASE = "database"
-    SYSTEM = "system"
-    APPLICATION = "application"
-class MetricType(Enum):
-    """Performance metric types."""
-    MEMORY = "memory"
-    LOADING = "loading"
-    RENDERING = "rendering"
-    DATABASE = "database"
-    SYSTEM = "system"
-    APPLICATION = "application"
+
+from .logging_config import get_logger
 
 
 class PerformanceLevel(Enum):
-    """Performance level enumeration for system optimization."""
-    MINIMAL = "minimal"
-    LOW = "low"
-    MEDIUM = "medium"
-    HIGH = "high"
-    ULTRA = "ultra"
+    """Performance levels for adaptive optimization."""
+    MINIMAL = "minimal"      # Low-end systems
+    STANDARD = "standard"    # Mid-range systems
+    HIGH = "high"           # High-end systems
+    ULTRA = "ultra"         # High-end systems with plenty of resources
 
 
 @dataclass
-class PerformanceAlert:
-    """Performance alert information."""
-    id: str
-    severity: AlertSeverity
-    metric_type: MetricType
-    message: str
-    details: Dict[str, Any]
-    timestamp: datetime
-    acknowledged: bool = False
-    resolved: bool = False
-    resolved_at: Optional[datetime] = None
+class MemoryStats:
+    """Memory usage statistics."""
+    total_mb: float
+    used_mb: float
+    available_mb: float
+    percent_used: float
+    process_mb: float
+    timestamp: float = field(default_factory=time.time)
 
 
 @dataclass
-class PerformanceMetric:
-    """Individual performance metric."""
-    name: str
-    value: float
-    unit: str
-    metric_type: MetricType
-    timestamp: datetime
-    tags: Dict[str, str] = field(default_factory=dict)
+class OperationMetrics:
+    """Metrics for a specific operation."""
+    operation_name: str
+    start_time: float
+    end_time: float
+    duration_ms: float
+    memory_before_mb: float
+    memory_after_mb: float
+    memory_peak_mb: float
+    success: bool
+    error_message: Optional[str] = None
+    metadata: Dict[str, Any] = field(default_factory=dict)
 
 
 @dataclass
-class PerformanceSnapshot:
-    """Complete performance snapshot."""
-    timestamp: datetime
-    metrics: List[PerformanceMetric]
-    alerts: List[PerformanceAlert]
-    system_info: Dict[str, Any]
-    application_state: Dict[str, Any]
-
-
-@dataclass
-class PerformanceThresholds:
-    """Performance threshold configuration."""
-    # Memory thresholds (MB)
-    memory_warning_mb: float = 1500
-    memory_critical_mb: float = 1800
-    memory_leak_threshold_mb: float = 100
-    
-    # Loading thresholds (seconds)
-    loading_warning_seconds: float = 10
-    loading_critical_seconds: float = 30
-    
-    # Rendering thresholds (FPS)
-    rendering_warning_fps: float = 25
-    rendering_critical_fps: float = 20
-    
-    # System thresholds (%)
-    cpu_warning_percent: float = 80
-    cpu_critical_percent: float = 95
-    disk_warning_percent: float = 85
-    disk_critical_percent: float = 95
-
-
-class PerformanceProfiler:
-    """Advanced performance profiling and analysis."""
-
-    def __init__(self, history_size: int = 10000):
-        """
-        Initialize performance profiler.
-
-        Args:
-            history_size: Maximum number of metrics to keep in history
-        """
-        self.history_size = history_size
-        self._metric_history: deque = deque(maxlen=history_size)
-        self._operation_profiles: Dict[str, List[float]] = defaultdict(list)
-        self._lock = threading.Lock()
-
-    def record_metric(self, metric: PerformanceMetric) -> None:
-        """Record a performance metric."""
-        with self._lock:
-            self._metric_history.append(metric)
-
-    def profile_operation(self, operation_name: str, duration: float) -> None:
-        """Profile an operation duration."""
-        with self._lock:
-            self._operation_profiles[operation_name].append(duration)
-            
-            # Keep only recent profiles
-            if len(self._operation_profiles[operation_name]) > 1000:
-                self._operation_profiles[operation_name] = self._operation_profiles[operation_name][-500:]
-
-    def get_metric_trend(self, metric_name: str, duration_minutes: int = 60) -> Dict[str, float]:
-        """Get metric trend over specified duration."""
-        cutoff_time = datetime.now() - timedelta(minutes=duration_minutes)
-        
-        with self._lock:
-            recent_metrics = [
-                m for m in self._metric_history 
-                if m.name == metric_name and m.timestamp >= cutoff_time
-            ]
-            
-            if not recent_metrics:
-                return {}
-                
-            values = [m.value for m in recent_metrics]
-            
+class PerformanceProfile:
+    """Performance profile for system capabilities."""
+    performance_level: PerformanceLevel
+    max_memory_mb: float
+    recommended_cache_size_mb: float
+    max_triangles_for_full_quality: int
+    adaptive_quality_enabled: bool
+    background_thread_count: int
+    chunk_size: int
+
+
+class PerformanceMonitor:
+    """
+    Performance monitoring system for tracking and optimizing application performance.
+
+    Features:
+    - Real-time memory usage monitoring
+    - Operation timing and bottleneck identification
+    - Adaptive performance optimization based on hardware capabilities
+    - Performance logging and analysis
+    - Memory leak detection
+    """
+
+    def __init__(self):
+        """Initialize the performance monitor."""
+        self.logger = get_logger(__name__)
+        self.logger.info("Initializing performance monitor")
+
+        # Monitoring state
+        self.is_monitoring = False
+        self.monitoring_thread = None
+        self.monitoring_interval = 1.0  # seconds
+        self.memory_history = []
+        self.max_history_size = 1000
+
+        # Operation tracking
+        self.active_operations = {}
+        self.completed_operations = []
+        self.max_operations_history = 500
+
+        # Performance profile
+        self.performance_profile = self._detect_system_capabilities()
+
+        # Performance thresholds
+        self.memory_warning_threshold = 80.0  # percent
+        self.memory_critical_threshold = 90.0  # percent
+        self.operation_slow_threshold = 5.0  # seconds
+
+        # Callbacks for performance events
+        self.memory_warning_callback = None
+        self.memory_critical_callback = None
+        self.slow_operation_callback = None
+
+        self.logger.info(f"Performance monitor initialized with {self.performance_profile.performance_level.value} profile")
+
+    def _detect_gpu_info(self) -> Dict[str, Any]:
+        """
+        Detect GPU information including VRAM.
+
+        Returns:
+            Dictionary with GPU info: has_dedicated_gpu, vram_mb, gpu_name
+        """
+        try:
+            from src.core.hardware_acceleration import get_acceleration_manager
+            accelerator = get_acceleration_manager()
+            caps = accelerator.get_capabilities()
+
+            # Check if CUDA is available (dedicated GPU)
+            if caps.recommended_backend.value == 'cuda':
+                try:
+                    import torch
+                    vram_mb = int(torch.cuda.get_device_properties(0).total_memory / (1024 ** 2))
+                    gpu_name = torch.cuda.get_device_name(0)
+                    return {
+                        'has_dedicated_gpu': True,
+                        'vram_mb': vram_mb,
+                        'gpu_name': gpu_name
+                    }
+                except Exception:
+                    pass
+
+            # Check for integrated GPU (shared memory)
+            try:
+                import wmi
+                gpu_list = wmi.WMI().Win32_VideoController()
+                for gpu in gpu_list:
+                    if gpu.Name and any(x in gpu.Name for x in ['Intel', 'AMD', 'Radeon']):
+                        memory = psutil.virtual_memory()
+                        shared_vram_mb = int(memory.total / (1024 ** 2) * 0.25)
+                        return {
+                            'has_dedicated_gpu': False,
+                            'vram_mb': shared_vram_mb,
+                            'gpu_name': gpu.Name
+                        }
+            except Exception:
+                pass
+
+            # Fallback: assume integrated GPU with 25% of system RAM
+            memory = psutil.virtual_memory()
+            shared_vram_mb = int(memory.total / (1024 ** 2) * 0.25)
             return {
-                'current': values[-1] if values else 0,
-                'min': min(values),
-                'max': max(values),
-                'average': sum(values) / len(values),
-                'count': len(values),
-                'trend': self._calculate_trend(values)
+                'has_dedicated_gpu': False,
+                'vram_mb': shared_vram_mb,
+                'gpu_name': 'Unknown (Integrated)'
             }
-
-    def _calculate_trend(self, values: List[float]) -> float:
-        """Calculate trend slope for values."""
-        if len(values) < 2:
-            return 0.0
-            
-        # Simple linear regression
-        n = len(values)
-        x_values = list(range(n))
-        
-        sum_x = sum(x_values)
-        sum_y = sum(values)
-        sum_xy = sum(x * y for x, y in zip(x_values, values))
-        sum_x2 = sum(x * x for x in x_values)
-        
-        denominator = n * sum_x2 - sum_x * sum_x
-        if denominator == 0:
-            return 0.0
-            
-        slope = (n * sum_xy - sum_x * sum_y) / denominator
-        return slope
-
-    def get_operation_stats(self, operation_name: str) -> Dict[str, float]:
-        """Get statistics for a profiled operation."""
-        with self._lock:
-            durations = self._operation_profiles.get(operation_name, [])
-            
-            if not durations:
-                return {}
-                
+        except Exception as e:
+            self.logger.debug(f"Failed to detect GPU info: {e}")
+            memory = psutil.virtual_memory()
             return {
-                'count': len(durations),
-                'min': min(durations),
-                'max': max(durations),
-                'average': sum(durations) / len(durations),
-                'recent': durations[-1] if durations else 0
+                'has_dedicated_gpu': False,
+                'vram_mb': int(memory.total / (1024 ** 2) * 0.25),
+                'gpu_name': 'Unknown'
             }
 
-    def detect_anomalies(self, metric_name: str, threshold_std: float = 2.0) -> List[PerformanceMetric]:
-        """Detect anomalous metric values."""
-        with self._lock:
-            recent_metrics = [
-                m for m in list(self._metric_history)[-1000:] 
-                if m.name == metric_name
-            ]
-            
-            if len(recent_metrics) < 10:
-                return []
-                
-            values = [m.value for m in recent_metrics]
-            mean = sum(values) / len(values)
-            variance = sum((x - mean) ** 2 for x in values) / len(values)
-            std_dev = variance ** 0.5
-            
-            anomalies = []
-            for metric in recent_metrics[-20:]:  # Check recent values
-                if abs(metric.value - mean) > threshold_std * std_dev:
-                    anomalies.append(metric)
-                    
-            return anomalies
-
-
-class AlertManager:
-    """Manage performance alerts and notifications."""
-
-    def __init__(self, thresholds: PerformanceThresholds):
-        """
-        Initialize alert manager.
-
-        Args:
-            thresholds: Performance thresholds
-        """
-        self.thresholds = thresholds
-        self._active_alerts: Dict[str, PerformanceAlert] = {}
-        self._alert_history: deque = deque(maxlen=1000)
-        self._alert_callbacks: List[Callable[[PerformanceAlert], None]] = []
-        self._suppressed_alerts: Dict[str, float] = {}  # alert_id -> suppression_until
-        self._lock = threading.Lock()
-
-    def register_alert_callback(self, callback: Callable[[PerformanceAlert], None]) -> None:
-        """Register callback for alert notifications."""
-        self._alert_callbacks.append(callback)
-
-    def check_threshold(self, metric_name: str, value: float, metric_type: MetricType,
-                       details: Dict[str, Any] = None) -> Optional[PerformanceAlert]:
-        """Check if metric value exceeds thresholds."""
-        alert = None
-        
-        if metric_type == MetricType.MEMORY:
-            alert = self._check_memory_threshold(metric_name, value, details or {})
-        elif metric_type == MetricType.LOADING:
-            alert = self._check_loading_threshold(metric_name, value, details or {})
-        elif metric_type == MetricType.RENDERING:
-            alert = self._check_rendering_threshold(metric_name, value, details or {})
-        elif metric_type == MetricType.SYSTEM:
-            alert = self._check_system_threshold(metric_name, value, details or {})
-            
-        if alert:
-            self._process_alert(alert)
-            
-        return alert
-
-    def _check_memory_threshold(self, metric_name: str, value: float, details: Dict[str, Any]) -> Optional[PerformanceAlert]:
-        """Check memory-related thresholds."""
-        if "memory_usage_mb" in metric_name.lower():
-            if value >= self.thresholds.memory_critical_mb:
-                return PerformanceAlert(
-                    id=f"memory_critical_{int(time.time())}",
-                    severity=AlertSeverity.CRITICAL,
-                    metric_type=MetricType.MEMORY,
-                    message=f"Critical memory usage: {value:.1f}MB",
-                    details=details,
-                    timestamp=datetime.now()
-                )
-            elif value >= self.thresholds.memory_warning_mb:
-                return PerformanceAlert(
-                    id=f"memory_warning_{int(time.time())}",
-                    severity=AlertSeverity.WARNING,
-                    metric_type=MetricType.MEMORY,
-                    message=f"High memory usage: {value:.1f}MB",
-                    details=details,
-                    timestamp=datetime.now()
-                )
-        return None
-
-    def _check_loading_threshold(self, metric_name: str, value: float, details: Dict[str, Any]) -> Optional[PerformanceAlert]:
-        """Check loading-related thresholds."""
-        if "load_time" in metric_name.lower():
-            if value >= self.thresholds.loading_critical_seconds:
-                return PerformanceAlert(
-                    id=f"loading_critical_{int(time.time())}",
-                    severity=AlertSeverity.CRITICAL,
-                    metric_type=MetricType.LOADING,
-                    message=f"Critical loading time: {value:.1f}s",
-                    details=details,
-                    timestamp=datetime.now()
-                )
-            elif value >= self.thresholds.loading_warning_seconds:
-                return PerformanceAlert(
-                    id=f"loading_warning_{int(time.time())}",
-                    severity=AlertSeverity.WARNING,
-                    metric_type=MetricType.LOADING,
-                    message=f"Slow loading time: {value:.1f}s",
-                    details=details,
-                    timestamp=datetime.now()
-                )
-        return None
-
-    def _check_rendering_threshold(self, metric_name: str, value: float, details: Dict[str, Any]) -> Optional[PerformanceAlert]:
-        """Check rendering-related thresholds."""
-        if "fps" in metric_name.lower():
-            if value <= self.thresholds.rendering_critical_fps:
-                return PerformanceAlert(
-                    id=f"rendering_critical_{int(time.time())}",
-                    severity=AlertSeverity.CRITICAL,
-                    metric_type=MetricType.RENDERING,
-                    message=f"Critical frame rate: {value:.1f} FPS",
-                    details=details,
-                    timestamp=datetime.now()
-                )
-            elif value <= self.thresholds.rendering_warning_fps:
-                return PerformanceAlert(
-                    id=f"rendering_warning_{int(time.time())}",
-                    severity=AlertSeverity.WARNING,
-                    metric_type=MetricType.RENDERING,
-                    message=f"Low frame rate: {value:.1f} FPS",
-                    details=details,
-                    timestamp=datetime.now()
-                )
-        return None
-
-    def _check_system_threshold(self, metric_name: str, value: float, details: Dict[str, Any]) -> Optional[PerformanceAlert]:
-        """Check system-related thresholds."""
-        if "cpu_usage" in metric_name.lower():
-            if value >= self.thresholds.cpu_critical_percent:
-                return PerformanceAlert(
-                    id=f"cpu_critical_{int(time.time())}",
-                    severity=AlertSeverity.CRITICAL,
-                    metric_type=MetricType.SYSTEM,
-                    message=f"Critical CPU usage: {value:.1f}%",
-                    details=details,
-                    timestamp=datetime.now()
-                )
-            elif value >= self.thresholds.cpu_warning_percent:
-                return PerformanceAlert(
-                    id=f"cpu_warning_{int(time.time())}",
-                    severity=AlertSeverity.WARNING,
-                    metric_type=MetricType.SYSTEM,
-                    message=f"High CPU usage: {value:.1f}%",
-                    details=details,
-                    timestamp=datetime.now()
-                )
-        return None
-
-    def _process_alert(self, alert: PerformanceAlert) -> None:
-        """Process a performance alert."""
-        # Check if alert is suppressed
-        if alert.id in self._suppressed_alerts:
-            if time.time() < self._suppressed_alerts[alert.id]:
-                return  # Still suppressed
+    def _detect_system_capabilities(self) -> PerformanceProfile:
+        """
+        Detect system capabilities and create appropriate performance profile.
+
+        Returns:
+            Performance profile based on system capabilities
+        """
+        try:
+            # Get system memory
+            memory = psutil.virtual_memory()
+            total_memory_mb = int(memory.total / (1024 ** 2))
+            available_memory_mb = int(memory.available / (1024 ** 2))
+            total_memory_gb = memory.total / (1024 ** 3)
+
+            # Get CPU info
+            cpu_count = psutil.cpu_count()
+
+            # Get GPU info
+            gpu_info = self._detect_gpu_info()
+
+            # Use smart memory calculation from ApplicationConfig
+            from .application_config import ApplicationConfig
+            config = ApplicationConfig.get_default()
+            max_memory_mb = config.get_effective_memory_limit_mb(
+                available_memory_mb=available_memory_mb,
+                total_system_memory_mb=total_memory_mb
+            )
+
+            # Determine performance level
+            if total_memory_gb < 4 or cpu_count < 4:
+                performance_level = PerformanceLevel.MINIMAL
+                cache_size_mb = 100
+                max_triangles = 50000
+                thread_count = 2
+                chunk_size = 1000
+            elif total_memory_gb < 8 or cpu_count < 8:
+                performance_level = PerformanceLevel.STANDARD
+                cache_size_mb = 256
+                max_triangles = 100000
+                thread_count = 4
+                chunk_size = 5000
+            elif total_memory_gb < 16 or cpu_count < 16:
+                performance_level = PerformanceLevel.HIGH
+                cache_size_mb = 512
+                max_triangles = 500000
+                thread_count = 8
+                chunk_size = 10000
             else:
-                del self._suppressed_alerts[alert.id]  # Suppression expired
-
-        with self._lock:
-            # Check if similar alert is already active
-            similar_alert = self._find_similar_active_alert(alert)
-            if similar_alert:
-                return  # Don't create duplicate alerts
-
-            self._active_alerts[alert.id] = alert
-            self._alert_history.append(alert)
-
-        # Notify callbacks
-        for callback in self._alert_callbacks:
-            try:
-                callback(alert)
-            except Exception as e:
-                logger.error(f"Alert callback failed: {str(e)}")
-
-        # Log alert
-        if alert.severity == AlertSeverity.CRITICAL:
-            logger.critical(f"PERFORMANCE ALERT: {alert.message}")
-        elif alert.severity == AlertSeverity.ERROR:
-            logger.error(f"PERFORMANCE ALERT: {alert.message}")
-        elif alert.severity == AlertSeverity.WARNING:
-            logger.warning(f"PERFORMANCE ALERT: {alert.message}")
-        else:
-            logger.info(f"PERFORMANCE ALERT: {alert.message}")
-
-    def _find_similar_active_alert(self, alert: PerformanceAlert) -> Optional[PerformanceAlert]:
-        """Find similar active alert to avoid duplicates."""
-        for active_alert in self._active_alerts.values():
-            if (active_alert.metric_type == alert.metric_type and
-                active_alert.severity == alert.severity and
-                active_alert.message.split(':')[0] == alert.message.split(':')[0]):
-                return active_alert
-        return None
-
-    def acknowledge_alert(self, alert_id: str) -> bool:
-        """Acknowledge an alert."""
-        with self._lock:
-            if alert_id in self._active_alerts:
-                self._active_alerts[alert_id].acknowledged = True
-                return True
-        return False
-
-    def resolve_alert(self, alert_id: str) -> bool:
-        """Resolve an alert."""
-        with self._lock:
-            if alert_id in self._active_alerts:
-                alert = self._active_alerts[alert_id]
-                alert.resolved = True
-                alert.resolved_at = datetime.now()
-                
-                # Move to history
-                self._alert_history.append(alert)
-                del self._active_alerts[alert_id]
-                return True
-        return False
-
-    def suppress_alert(self, alert_id: str, duration_seconds: int) -> None:
-        """Suppress an alert for specified duration."""
-        self._suppressed_alerts[alert_id] = time.time() + duration_seconds
-
-    def get_active_alerts(self) -> List[PerformanceAlert]:
-        """Get all active alerts."""
-        with self._lock:
-            return list(self._active_alerts.values())
-
-    def get_recent_alerts(self, count: int = 50) -> List[PerformanceAlert]:
-        """Get recent alerts from history."""
-        with self._lock:
-            return list(self._alert_history)[-count:]
-
-
-class RealTimePerformanceMonitor(QObject):
-    """Main real-time performance monitoring system."""
-
-    # Signals
-    metric_recorded = Signal(PerformanceMetric)
-    alert_triggered = Signal(PerformanceAlert)
-    snapshot_captured = Signal(PerformanceSnapshot)
-
-    def __init__(self, config: Optional[Dict[str, Any]] = None):
-        """
-        Initialize real-time performance monitor.
-
-        Args:
-            config: Custom configuration
-        """
-        super().__init__()
-        
-        # Configuration
-        self.config = config or {}
-        self.monitoring_interval = self.config.get('monitoring_interval', 5)  # seconds
-        self.snapshot_interval = self.config.get('snapshot_interval', 60)    # seconds
-        self.enable_profiling = self.config.get('enable_profiling', True)
-        self.enable_alerting = self.config.get('enable_alerting', True)
-        
-        # Initialize components
-        self.thresholds = PerformanceThresholds()
-        self.profiler = PerformanceProfiler()
-        self.alert_manager = AlertManager(self.thresholds)
-        
-        # Performance managers
-        self.memory_manager = get_memory_manager()
-        self.progressive_loader = get_progressive_loader()
-        self.rendering_manager = get_rendering_manager()
-        
-        # State tracking
-        self._monitoring_active = False
-        self._monitoring_timer = QTimer()
-        self._snapshot_timer = QTimer()
-        self._last_metrics: Dict[str, float] = {}
-        self._operation_start_times: Dict[str, float] = {}
-        
-        # Connect signals
-        self.alert_manager.register_alert_callback(self._on_alert)
-        
-        # Setup timers
-        self._monitoring_timer.timeout.connect(self._collect_metrics)
-        self._snapshot_timer.timeout.connect(self._capture_snapshot)
-
-        logger.info("Real-time performance monitor initialized")
+                performance_level = PerformanceLevel.ULTRA
+                cache_size_mb = 1024
+                max_triangles = 1000000
+                thread_count = min(16, cpu_count)
+                chunk_size = 20000
+
+            profile = PerformanceProfile(
+                performance_level=performance_level,
+                max_memory_mb=max_memory_mb,
+                recommended_cache_size_mb=cache_size_mb,
+                max_triangles_for_full_quality=max_triangles,
+                adaptive_quality_enabled=performance_level != PerformanceLevel.ULTRA,
+                background_thread_count=thread_count,
+                chunk_size=chunk_size
+            )
+
+            self.logger.info(
+                f"Detected system: {total_memory_gb:.1f}GB RAM ({available_memory_mb}MB available), "
+                f"{cpu_count} CPU cores, GPU: {gpu_info['gpu_name']} ({gpu_info['vram_mb']}MB VRAM), "
+                f"performance level: {performance_level.value}, "
+                f"memory limit: {max_memory_mb}MB"
+            )
+
+            return profile
+
+        except Exception as e:
+            self.logger.error(f"Failed to detect system capabilities: {str(e)}")
+            # Return conservative default profile
+            return PerformanceProfile(
+                performance_level=PerformanceLevel.MINIMAL,
+                max_memory_mb=1024,
+                recommended_cache_size_mb=100,
+                max_triangles_for_full_quality=50000,
+                adaptive_quality_enabled=True,
+                background_thread_count=2,
+                chunk_size=1000
+            )
 
     def start_monitoring(self) -> None:
-        """Start performance monitoring."""
-        if self._monitoring_active:
+        """Start performance monitoring in background thread."""
+        if self.is_monitoring:
+            self.logger.warning("Performance monitoring is already running")
             return
-            
-        self._monitoring_active = True
-        self._monitoring_timer.start(self.monitoring_interval * 1000)
-        self._snapshot_timer.start(self.snapshot_interval * 1000)
-        
-        logger.info("Performance monitoring started")
+
+        self.is_monitoring = True
+        self.monitoring_thread = threading.Thread(target=self._monitoring_loop, daemon=True)
+        self.monitoring_thread.start()
+        self.logger.info("Performance monitoring started")
 
     def stop_monitoring(self) -> None:
         """Stop performance monitoring."""
-        if not self._monitoring_active:
+        if not self.is_monitoring:
             return
-            
-        self._monitoring_active = False
-        self._monitoring_timer.stop()
-        self._snapshot_timer.stop()
-        
-        logger.info("Performance monitoring stopped")
-
-    def _collect_metrics(self) -> None:
-        """Collect performance metrics from all subsystems."""
+
+        self.is_monitoring = False
+        if self.monitoring_thread:
+            self.monitoring_thread.join(timeout=2.0)
+        self.logger.info("Performance monitoring stopped")
+
+    def _monitoring_loop(self) -> None:
+        """Background monitoring loop."""
+        while self.is_monitoring:
+            try:
+                # Record memory stats
+                memory_stats = self._get_memory_stats()
+                self.memory_history.append(memory_stats)
+
+                # Trim history if needed
+                if len(self.memory_history) > self.max_history_size:
+                    self.memory_history = self.memory_history[-self.max_history_size:]
+
+                # Check memory thresholds
+                if memory_stats.percent_used >= self.memory_critical_threshold:
+                    self.logger.critical(
+                        f"Critical memory usage: {memory_stats.percent_used:.1f}% "
+                        f"({memory_stats.used_mb:.1f}MB used)"
+                    )
+                    if self.memory_critical_callback:
+                        self.memory_critical_callback(memory_stats)
+                elif memory_stats.percent_used >= self.memory_warning_threshold:
+                    self.logger.warning(
+                        f"High memory usage: {memory_stats.percent_used:.1f}% "
+                        f"({memory_stats.used_mb:.1f}MB used)"
+                    )
+                    if self.memory_warning_callback:
+                        self.memory_warning_callback(memory_stats)
+
+                # Sleep until next iteration
+                time.sleep(self.monitoring_interval)
+
+            except Exception as e:
+                self.logger.error(f"Error in monitoring loop: {str(e)}")
+                time.sleep(self.monitoring_interval)
+
+    def _get_memory_stats(self) -> MemoryStats:
+        """
+        Get current memory statistics.
+
+        Returns:
+            Current memory statistics
+        """
         try:
-            # Collect memory metrics
-            self._collect_memory_metrics()
-            
-            # Collect loading metrics
-            self._collect_loading_metrics()
-            
-            # Collect rendering metrics
-            self._collect_rendering_metrics()
-            
-            # Collect system metrics
-            self._collect_system_metrics()
-            
-            # Collect application metrics
-            self._collect_application_metrics()
-            
+            # System memory
+            memory = psutil.virtual_memory()
+
+            # Process memory
+            process = psutil.Process()
+            process_memory = process.memory_info().rss / (1024 * 1024)  # MB
+
+            return MemoryStats(
+                total_mb=memory.total / (1024 * 1024),
+                used_mb=memory.used / (1024 * 1024),
+                available_mb=memory.available / (1024 * 1024),
+                percent_used=memory.percent,
+                process_mb=process_memory
+            )
+
         except Exception as e:
-            logger.error(f"Metric collection failed: {str(e)}")
-
-    def _collect_memory_metrics(self) -> None:
-        """Collect memory performance metrics."""
+            self.logger.error(f"Failed to get memory stats: {str(e)}")
+            return MemoryStats(0, 0, 0, 0, 0)
+
+    def start_operation(self, operation_name: str, metadata: Optional[Dict[str, Any]] = None) -> str:
+        """
+        Start tracking an operation.
+
+        Args:
+            operation_name: Name of the operation
+            metadata: Optional metadata about the operation
+
+        Returns:
+            Operation ID for tracking
+        """
+        operation_id = f"{operation_name}_{int(time.time() * 1000000)}"
+
+        memory_before = self._get_memory_stats().process_mb
+
+        self.active_operations[operation_id] = {
+            'operation_name': operation_name,
+            'start_time': time.time(),
+            'memory_before_mb': memory_before,
+            'memory_peak_mb': memory_before,
+            'metadata': metadata or {}
+        }
+
+        self.logger.debug(f"Started tracking operation: {operation_name} (ID: {operation_id})")
+        return operation_id
+
+    def end_operation(self, operation_id: str, success: bool = True,
+                     error_message: Optional[str] = None) -> Optional[OperationMetrics]:
+        """
+        End tracking an operation and record metrics.
+
+        Args:
+            operation_id: ID of the operation to end
+            success: Whether the operation was successful
+            error_message: Error message if operation failed
+
+        Returns:
+            Operation metrics if found, None otherwise
+        """
+        if operation_id not in self.active_operations:
+            self.logger.warning(f"Operation ID not found: {operation_id}")
+            return None
+
+        operation = self.active_operations.pop(operation_id)
+        end_time = time.time()
+        memory_after = self._get_memory_stats().process_mb
+
+        # Calculate metrics
+        duration_ms = (end_time - operation['start_time']) * 1000
+        memory_peak = max(operation['memory_peak_mb'], memory_after)
+
+        metrics = OperationMetrics(
+            operation_name=operation['operation_name'],
+            start_time=operation['start_time'],
+            end_time=end_time,
+            duration_ms=duration_ms,
+            memory_before_mb=operation['memory_before_mb'],
+            memory_after_mb=memory_after,
+            memory_peak_mb=memory_peak,
+            success=success,
+            error_message=error_message,
+            metadata=operation['metadata']
+        )
+
+        # Store in completed operations
+        self.completed_operations.append(metrics)
+        if len(self.completed_operations) > self.max_operations_history:
+            self.completed_operations = self.completed_operations[-self.max_operations_history:]
+
+        # Log operation completion
+        if success:
+            self.logger.info(
+                f"Operation completed: {metrics.operation_name} in {duration_ms:.1f}ms, "
+                f"memory delta: {memory_after - operation['memory_before_mb']:.1f}MB"
+            )
+        else:
+            self.logger.error(
+                f"Operation failed: {metrics.operation_name} after {duration_ms:.1f}ms, "
+                f"error: {error_message}"
+            )
+
+        # Check for slow operations
+        duration_seconds = duration_ms / 1000
+        if duration_seconds > self.operation_slow_threshold:
+            self.logger.warning(
+                f"Slow operation detected: {metrics.operation_name} took {duration_seconds:.2f}s"
+            )
+            if self.slow_operation_callback:
+                self.slow_operation_callback(metrics)
+
+        return metrics
+
+    def update_operation_peak_memory(self, operation_id: str) -> None:
+        """
+        Update the peak memory usage for an active operation.
+
+        Args:
+            operation_id: ID of the operation
+        """
+        if operation_id in self.active_operations:
+            current_memory = self._get_memory_stats().process_mb
+            self.active_operations[operation_id]['memory_peak_mb'] = max(
+                self.active_operations[operation_id]['memory_peak_mb'],
+                current_memory
+            )
+
+    def get_current_memory_stats(self) -> MemoryStats:
+        """
+        Get current memory statistics.
+
+        Returns:
+            Current memory statistics
+        """
+        return self._get_memory_stats()
+
+    def get_performance_profile(self) -> PerformanceProfile:
+        """
+        Get the current performance profile.
+
+        Returns:
+            Current performance profile
+        """
+        return self.performance_profile
+
+    def get_operation_metrics(self, operation_name: Optional[str] = None,
+                            limit: int = 100) -> List[OperationMetrics]:
+        """
+        Get metrics for completed operations.
+
+        Args:
+            operation_name: Filter by operation name (optional)
+            limit: Maximum number of metrics to return
+
+        Returns:
+            List of operation metrics
+        """
+        metrics = self.completed_operations
+
+        if operation_name:
+            metrics = [m for m in metrics if m.operation_name == operation_name]
+
+        # Return most recent metrics
+        return sorted(metrics, key=lambda x: x.end_time, reverse=True)[:limit]
+
+    def get_average_operation_time(self, operation_name: str) -> Optional[float]:
+        """
+        Get average time for an operation type.
+
+        Args:
+            operation_name: Name of the operation
+
+        Returns:
+            Average time in milliseconds, or None if no operations found
+        """
+        metrics = self.get_operation_metrics(operation_name)
+        if not metrics:
+            return None
+
+        successful_metrics = [m for m in metrics if m.success]
+        if not successful_metrics:
+            return None
+
+        return sum(m.duration_ms for m in successful_metrics) / len(successful_metrics)
+
+    def detect_memory_leak(self, operation_name: str, threshold_mb: float = 50.0) -> bool:
+        """
+        Detect potential memory leaks for an operation type.
+
+        Args:
+            operation_name: Name of the operation to check
+            threshold_mb: Memory increase threshold in MB
+
+        Returns:
+            True if potential memory leak detected
+        """
+        metrics = self.get_operation_metrics(operation_name, limit=10)
+        if len(metrics) < 3:
+            return False  # Not enough data
+
+        successful_metrics = [m for m in metrics if m.success]
+        if len(successful_metrics) < 3:
+            return False
+
+        # Calculate memory deltas
+        memory_deltas = [
+            m.memory_after_mb - m.memory_before_mb
+            for m in successful_metrics
+        ]
+
+        # Check if memory is consistently increasing
+        avg_delta = sum(memory_deltas) / len(memory_deltas)
+        if avg_delta > threshold_mb:
+            self.logger.warning(
+                f"Potential memory leak detected in {operation_name}: "
+                f"average memory increase of {avg_delta:.1f}MB per operation"
+            )
+            return True
+
+        return False
+
+    def force_garbage_collection(self) -> None:
+        """Force garbage collection and log memory changes."""
+        memory_before = self._get_memory_stats().process_mb
+        gc.collect()
+        memory_after = self._get_memory_stats().process_mb
+
+        freed_mb = memory_before - memory_after
+        if freed_mb > 1.0:  # Only log if significant
+            self.logger.info(f"Garbage collection freed {freed_mb:.1f}MB")
+
+    def export_performance_report(self, file_path: str) -> None:
+        """
+        Export performance report to JSON file.
+
+        Args:
+            file_path: Path to save the report
+        """
         try:
-            memory_status = self.memory_manager.get_memory_status()
-            
-            # Record memory usage
-            memory_metric = PerformanceMetric(
-                name="memory_usage_mb",
-                value=memory_status['process_memory_mb'],
-                unit="MB",
-                metric_type=MetricType.MEMORY,
-                timestamp=datetime.now(),
-                tags={'source': 'memory_manager'}
-            )
-            self._record_metric(memory_metric)
-            
-            # Check for memory alerts
-            if self.enable_alerting:
-                self.alert_manager.check_threshold(
-                    "memory_usage_mb", 
-                    memory_status['process_memory_mb'],
-                    MetricType.MEMORY,
-                    memory_status
-                )
-                
+            report = {
+                'timestamp': time.time(),
+                'performance_profile': {
+                    'performance_level': self.performance_profile.performance_level.value,
+                    'max_memory_mb': self.performance_profile.max_memory_mb,
+                    'recommended_cache_size_mb': self.performance_profile.recommended_cache_size_mb,
+                    'max_triangles_for_full_quality': self.performance_profile.max_triangles_for_full_quality,
+                    'adaptive_quality_enabled': self.performance_profile.adaptive_quality_enabled,
+                    'background_thread_count': self.performance_profile.background_thread_count,
+                    'chunk_size': self.performance_profile.chunk_size
+                },
+                'current_memory': self._get_memory_stats().__dict__,
+                'memory_history': [m.__dict__ for m in self.memory_history[-100:]],  # Last 100 entries
+                'operation_summary': {}
+            }
+
+            # Add operation summaries
+            operation_names = set(m.operation_name for m in self.completed_operations)
+            for op_name in operation_names:
+                op_metrics = [m for m in self.completed_operations if m.operation_name == op_name]
+                successful_ops = [m for m in op_metrics if m.success]
+
+                if successful_ops:
+                    report['operation_summary'][op_name] = {
+                        'total_operations': len(op_metrics),
+                        'successful_operations': len(successful_ops),
+                        'average_time_ms': sum(m.duration_ms for m in successful_ops) / len(successful_ops),
+                        'min_time_ms': min(m.duration_ms for m in successful_ops),
+                        'max_time_ms': max(m.duration_ms for m in successful_ops),
+                        'average_memory_delta_mb': sum(
+                            m.memory_after_mb - m.memory_before_mb for m in successful_ops
+                        ) / len(successful_ops)
+                    }
+
+            # Write report
+            with open(file_path, 'w') as f:
+                json.dump(report, f, indent=2)
+
+            self.logger.info(f"Performance report exported to {file_path}")
+
         except Exception as e:
-            logger.error(f"Memory metrics collection failed: {str(e)}")
-
-    def _collect_loading_metrics(self) -> None:
-        """Collect loading performance metrics."""
-        try:
-            # Get cache statistics
-            cache_stats = self.progressive_loader.get_cache_stats()
-            
-            # Record cache hit ratio
-            if cache_stats['cached_entries'] > 0:
-                cache_metric = PerformanceMetric(
-                    name="cache_hit_ratio",
-                    value=0.8,  # This would be calculated from actual cache hits
-                    unit="ratio",
-                    metric_type=MetricType.LOADING,
-                    timestamp=datetime.now(),
-                    tags={'source': 'progressive_loader'}
-                )
-                self._record_metric(cache_metric)
-                
-        except Exception as e:
-            logger.error(f"Loading metrics collection failed: {str(e)}")
-
-    def _collect_rendering_metrics(self) -> None:
-        """Collect rendering performance metrics."""
-        try:
-            # Get rendering metrics
-            rendering_metrics = self.rendering_manager._current_metrics
-            
-            if rendering_metrics:
-                # Record FPS
-                fps_metric = PerformanceMetric(
-                    name="rendering_fps",
-                    value=rendering_metrics.fps,
-                    unit="FPS",
-                    metric_type=MetricType.RENDERING,
-                    timestamp=datetime.now(),
-                    tags={'source': 'rendering_manager'}
-                )
-                self._record_metric(fps_metric)
-                
-                # Record GPU memory usage
-                gpu_memory_metric = PerformanceMetric(
-                    name="gpu_memory_usage_mb",
-                    value=rendering_metrics.gpu_memory_used_mb,
-                    unit="MB",
-                    metric_type=MetricType.RENDERING,
-                    timestamp=datetime.now(),
-                    tags={'source': 'rendering_manager'}
-                )
-                self._record_metric(gpu_memory_metric)
-                
-                # Check for rendering alerts
-                if self.enable_alerting:
-                    self.alert_manager.check_threshold(
-                        "rendering_fps",
-                        rendering_metrics.fps,
-                        MetricType.RENDERING,
-                        asdict(rendering_metrics)
-                    )
-                    
-        except Exception as e:
-            logger.error(f"Rendering metrics collection failed: {str(e)}")
-
-    def _collect_system_metrics(self) -> None:
-        """Collect system performance metrics."""
-        try:
-            # CPU usage
-            cpu_percent = psutil.cpu_percent(interval=0.1)
-            cpu_metric = PerformanceMetric(
-                name="cpu_usage_percent",
-                value=cpu_percent,
-                unit="%",
-                metric_type=MetricType.SYSTEM,
-                timestamp=datetime.now(),
-                tags={'source': 'psutil'}
-            )
-            self._record_metric(cpu_metric)
-            
-            # Memory usage
-            memory = psutil.virtual_memory()
-            system_memory_metric = PerformanceMetric(
-                name="system_memory_percent",
-                value=memory.percent,
-                unit="%",
-                metric_type=MetricType.SYSTEM,
-                timestamp=datetime.now(),
-                tags={'source': 'psutil'}
-            )
-            self._record_metric(system_memory_metric)
-            
-            # Disk usage
-            disk = psutil.disk_usage('/')
-            disk_percent = (disk.used / disk.total) * 100
-            disk_metric = PerformanceMetric(
-                name="disk_usage_percent",
-                value=disk_percent,
-                unit="%",
-                metric_type=MetricType.SYSTEM,
-                timestamp=datetime.now(),
-                tags={'source': 'psutil'}
-            )
-            self._record_metric(disk_metric)
-            
-            # Check for system alerts
-            if self.enable_alerting:
-                self.alert_manager.check_threshold(
-                    "cpu_usage_percent",
-                    cpu_percent,
-                    MetricType.SYSTEM,
-                    {'cpu_count': psutil.cpu_count()}
-                )
-                
-        except Exception as e:
-            logger.error(f"System metrics collection failed: {str(e)}")
-
-    def _collect_application_metrics(self) -> None:
-        """Collect application-specific metrics."""
-        try:
-            # Active file loads
-            active_loads = len(self.progressive_loader._active_loads)
-            loads_metric = PerformanceMetric(
-                name="active_file_loads",
-                value=active_loads,
-                unit="count",
-                metric_type=MetricType.APPLICATION,
-                timestamp=datetime.now(),
-                tags={'source': 'application'}
-            )
-            self._record_metric(loads_metric)
-            
-            # Active alerts count
-            active_alerts = len(self.alert_manager.get_active_alerts())
-            alerts_metric = PerformanceMetric(
-                name="active_alerts_count",
-                value=active_alerts,
-                unit="count",
-                metric_type=MetricType.APPLICATION,
-                timestamp=datetime.now(),
-                tags={'source': 'alert_manager'}
-            )
-            self._record_metric(alerts_metric)
-            
-        except Exception as e:
-            logger.error(f"Application metrics collection failed: {str(e)}")
-
-    def _record_metric(self, metric: PerformanceMetric) -> None:
-        """Record a performance metric."""
-        self._last_metrics[metric.name] = metric.value
-        
-        if self.enable_profiling:
-            self.profiler.record_metric(metric)
-            
-        self.metric_recorded.emit(metric)
-
-    def _capture_snapshot(self) -> None:
-        """Capture comprehensive performance snapshot."""
-        try:
-            # Collect all recent metrics
-            recent_metrics = []
-            if self.enable_profiling:
-                with self.profiler._lock:
-                    recent_metrics = list(self.profiler._metric_history)[-100:]
-            
-            # Get active alerts
-            active_alerts = self.alert_manager.get_active_alerts()
-            
-            # Get system information
-            system_info = {
-                'cpu_count': psutil.cpu_count(),
-                'memory_total_gb': psutil.virtual_memory().total / (1024**3),
-                'platform': psutil.os.name,
-                'boot_time': datetime.fromtimestamp(psutil.boot_time()).isoformat()
-            }
-            
-            # Get application state
-            application_state = {
-                'monitoring_active': self._monitoring_active,
-                'config': self.config,
-                'thresholds': asdict(self.thresholds)
-            }
-            
-            # Create snapshot
-            snapshot = PerformanceSnapshot(
-                timestamp=datetime.now(),
-                metrics=recent_metrics,
-                alerts=active_alerts,
-                system_info=system_info,
-                application_state=application_state
-            )
-            
-            self.snapshot_captured.emit(snapshot)
-            
-            # Log snapshot summary
-            logger.debug(f"Performance snapshot captured: {len(recent_metrics)} metrics, "
-                        f"{len(active_alerts)} active alerts")
-            
-        except Exception as e:
-            logger.error(f"Snapshot capture failed: {str(e)}")
-
-    def _on_alert(self, alert: PerformanceAlert) -> None:
-        """Handle performance alert."""
-        self.alert_triggered.emit(alert)
-
-    def profile_operation_start(self, operation_name: str) -> None:
-        """Start profiling an operation."""
-        self._operation_start_times[operation_name] = time.time()
-
-    def profile_operation_end(self, operation_name: str) -> None:
-        """End profiling an operation."""
-        start_time = self._operation_start_times.pop(operation_name, None)
-        if start_time:
-            duration = time.time() - start_time
-            if self.enable_profiling:
-                self.profiler.profile_operation(operation_name, duration)
-
-    def start_operation(self, operation_id: str, metadata: Dict[str, Any] = None) -> str:
-        """Start profiling an operation (alias for profile_operation_start).
-        
-        Args:
-            operation_id: Unique identifier for the operation
-            metadata: Optional metadata dictionary
-            
-        Returns:
-            The operation_id for tracking
-        """
-        self.profile_operation_start(operation_id)
-        return operation_id
-
-    def end_operation(self, operation_id: str, success: bool = True, error_message: str = None) -> None:
-        """End profiling an operation (alias for profile_operation_end).
-        
-        Args:
-            operation_id: Unique identifier for the operation
-            success: Whether the operation completed successfully
-            error_message: Optional error message if operation failed
-        """
-        self.profile_operation_end(operation_id)
-        # Could log success/failure here if needed
-        if not success and error_message:
-            logger.error(f"Operation {operation_id} failed: {error_message}")
-
-    def get_current_metrics(self) -> Dict[str, float]:
-        """Get current metric values."""
-        return self._last_metrics.copy()
-
-    def get_performance_report(self) -> Dict[str, Any]:
-        """Get comprehensive performance report."""
-        try:
-            # Get trends for key metrics
-            trends = {}
-            key_metrics = ['memory_usage_mb', 'rendering_fps', 'cpu_usage_percent']
-            
-            for metric in key_metrics:
-                trends[metric] = self.profiler.get_metric_trend(metric)
-            
-            # Get operation statistics
-            operation_stats = {}
-            if self.enable_profiling:
-                with self.profiler._lock:
-                    for operation_name in self.profiler._operation_profiles:
-                        operation_stats[operation_name] = self.profiler.get_operation_stats(operation_name)
-            
-            # Get active alerts
-            active_alerts = self.alert_manager.get_active_alerts()
-            
-            return {
-                'current_metrics': self._last_metrics,
-                'metric_trends': trends,
-                'operation_statistics': operation_stats,
-                'active_alerts': [asdict(alert) for alert in active_alerts],
-                'monitoring_status': {
-                    'active': self._monitoring_active,
-                    'interval_seconds': self.monitoring_interval,
-                    'profiling_enabled': self.enable_profiling,
-                    'alerting_enabled': self.enable_alerting
-                },
-                'system_info': {
-                    'cpu_count': psutil.cpu_count(),
-                    'memory_total_gb': psutil.virtual_memory().total / (1024**3),
-                    'platform': psutil.os.name
-                }
-            }
-            
-        except Exception as e:
-            logger.error(f"Performance report generation failed: {str(e)}")
-            return {'error': str(e)}
-
-    def export_metrics(self, file_path: str, duration_hours: int = 24) -> None:
-        """Export performance metrics to file."""
-        try:
-            cutoff_time = datetime.now() - timedelta(hours=duration_hours)
-            
-            with self.profiler._lock:
-                relevant_metrics = [
-                    asdict(metric) for metric in self.profiler._metric_history
-                    if metric.timestamp >= cutoff_time
-                ]
-            
-            export_data = {
-                'export_time': datetime.now().isoformat(),
-                'duration_hours': duration_hours,
-                'metrics': relevant_metrics,
-                'system_info': {
-                    'cpu_count': psutil.cpu_count(),
-                    'memory_total_gb': psutil.virtual_memory().total / (1024**3),
-                    'platform': psutil.os.name
-                }
-            }
-            
-            with open(file_path, 'w') as f:
-                json.dump(export_data, f, indent=2, default=str)
-                
-            logger.info(f"Performance metrics exported to {file_path}")
-            
-        except Exception as e:
-            logger.error(f"Metrics export failed: {str(e)}")
-
-    def shutdown(self) -> None:
-        """Shutdown the performance monitor."""
+            self.logger.error(f"Failed to export performance report: {str(e)}")
+
+    def cleanup(self) -> None:
+        """Clean up resources."""
         self.stop_monitoring()
-        logger.info("Performance monitor shutdown completed")
+        self.memory_history.clear()
+        self.active_operations.clear()
+        self.completed_operations.clear()
+        self.logger.info("Performance monitor cleaned up")
 
 
 # Global performance monitor instance
-_performance_monitor: Optional[RealTimePerformanceMonitor] = None
-
-
-def get_performance_monitor() -> RealTimePerformanceMonitor:
-    """Get global performance monitor instance."""
+_performance_monitor = None
+
+
+def get_performance_monitor() -> PerformanceMonitor:
+    """
+    Get the global performance monitor instance.
+
+    Returns:
+        Global performance monitor instance
+    """
     global _performance_monitor
     if _performance_monitor is None:
-        _performance_monitor = RealTimePerformanceMonitor()
+        _performance_monitor = PerformanceMonitor()
     return _performance_monitor
 
 
 def start_performance_monitoring() -> None:
     """Start global performance monitoring."""
-    monitor = get_performance_monitor()
-    monitor.start_monitoring()
+    get_performance_monitor().start_monitoring()
 
 
 def stop_performance_monitoring() -> None:
     """Stop global performance monitoring."""
-    monitor = get_performance_monitor()
-    monitor.stop_monitoring()
-
-
-def get_performance_report() -> Dict[str, Any]:
-    """Get comprehensive performance report."""
-    monitor = get_performance_monitor()
-    return monitor.get_performance_report()
-
-
-@contextmanager
-def profile_operation(operation_name: str):
-    """Context manager for profiling operations."""
-    monitor = get_performance_monitor()
-    monitor.profile_operation_start(operation_name)
-    try:
-        yield
-    finally:
-        monitor.profile_operation_end(operation_name)
+    if _performance_monitor:
+        _performance_monitor.stop_monitoring()
 
 
 def monitor_operation(operation_name: str):
-    """Decorator for profiling operations."""
+    """
+    Decorator to monitor function performance.
+
+    Args:
+        operation_name: Name for the operation
+
+    Returns:
+        Decorator function
+    """
     def decorator(func):
         def wrapper(*args, **kwargs):
             monitor = get_performance_monitor()
-            monitor.profile_operation_start(operation_name)
+            operation_id = monitor.start_operation(operation_name)
+
             try:
                 result = func(*args, **kwargs)
+                monitor.end_operation(operation_id, success=True)
                 return result
-            finally:
-                monitor.profile_operation_end(operation_name)
+            except Exception as e:
+                monitor.end_operation(operation_id, success=False, error_message=str(e))
+                raise
+
         return wrapper
     return decorator